--- conflicted
+++ resolved
@@ -8,12 +8,7 @@
 # model interface
 class AbstractModel(ABC):
     """An abstract class for validating a generic satellite prediction model"""
-<<<<<<< HEAD
     history_steps: int
-=======
-
-    history_mins: int
->>>>>>> 5bec7882
 
     def __init__(self, history_steps: int) -> None:
         self.history_steps: int = history_steps
